<<<<<<< HEAD
# yet.la 管理平台

一个运行在 Linux 服务器上的轻量级管理后台，用来集中管理 `*.yet.la` 下的二级域名解析和短链接跳转规则。项目默认配合 Cloudflare 进行 DNS 解析，由 Nginx 负责 HTTP 入口。

## 功能概览

- 📚 **二级域名管理**：维护业务子域、临时测试域、静态资源域等记录。
- 🔗 **短链接转发**：统一管理 yet.la 短链与目标 URL 的映射，支持批量导入与版本控制。
- 🛡️ **安全与审计**：记录重要操作、变更历史，方便回溯。
- ⚙️ **自动化配置**：生成可供 Nginx/其他服务使用的配置文件，减少手工操作。

> 本仓库目前处于初始化阶段，尚未包含完整的后端/前端代码，欢迎在 README 的基础上逐步完善实现。

## 系统架构建议

```
+---------------------+           +-------------------------+
|  yet.la 管理平台后端 | <-------> |  数据库 (PostgreSQL/...) |
+---------------------+           +-------------------------+
          |                                   ^
          v                                   |
+---------------------+           +-------------------------+
|  配置生成/同步模块   | --------> |  Nginx 配置或 Cloudflare  |
+---------------------+           +-------------------------+
```

- **后端服务**：提供 RESTful API（建议使用 Python/FastAPI、Node.js/NestJS 或 Go）。
- **数据库**：存储域名记录、短链接映射、操作日志等。
- **配置同步**：将数据库中的配置同步到 Nginx 或调用 Cloudflare API。
- **前端界面**（可选）：为管理员提供可视化界面，亦可只提供命令行工具。

## 前置条件

1. **域名解析**：已在 Cloudflare 将 `*.yet.la` 指向当前服务器。
2. **服务器环境**：Linux (推荐 Ubuntu 20.04 及以上)，已安装 Nginx。
3. **依赖工具**：Git、Docker（可选）、Make（可选）。
4. **SSL 证书**：建议通过 Cloudflare 或 ACME 自动签发。

## 快速开始

> 以下步骤仅作为参考，具体命令需根据后续实现的语言/框架调整。

```bash
# 1. 克隆仓库
$ git clone git@github.com:your-org/yetla.git
$ cd yetla

# 2. 创建环境变量文件
$ cp .env.example .env
#   - 填写 Cloudflare API Token / Nginx 配置路径等信息

# 3. 启动开发环境（示例：Docker Compose）
$ docker compose up --build

# 4. 运行数据库迁移、种子数据
$ docker compose exec app python manage.py migrate
$ docker compose exec app python manage.py loaddata fixtures/*.json
```

## 部署建议

1. **CI/CD**：使用 GitHub Actions 或 GitLab CI 检查代码质量、运行测试、生成配置。
2. **自动同步**：提交合并后触发部署脚本，将新配置推送到 Nginx 并重载服务：
   ```bash
   $ sudo systemctl reload nginx
   ```
3. **备份策略**：定期备份数据库与配置文件。
4. **监控告警**：引入 Prometheus + Grafana 或 Cloudflare Analytics，及时掌握请求情况。

## 开发计划（Roadmap）

- [ ] 设计数据库 schema（域名记录、短链接、审计日志）
- [ ] 实现基础 CRUD API
- [ ] 编写前端页面或命令行交互工具
- [ ] 集成 Cloudflare API
- [ ] 自动化部署与配置同步

## 贡献指南

1. Fork 本仓库并创建特性分支。
2. 提交前请运行全部测试并通过 Lint 检查。
3. 提交 PR 时请附上修改说明、测试截图或日志。

欢迎在 Issue 中提出需求或建议，让 yet.la 的二级域名和短链接管理更加高效！
=======
# yetla

二级域名及短链接管理平台，目前仓库处于规划阶段。

## 快速导航
- [项目入门指引](docs/ONBOARDING.md)：了解业务背景、推荐的目录规划以及上手建议。

## 当前状态
- 尚未引入具体的服务端或前端代码。
- 主要工作集中在梳理业务需求与架构方案，欢迎贡献设计文档。

## 如何参与
1. 阅读 `docs/ONBOARDING.md`，熟悉项目愿景与后续计划。
2. 在 Issue 中提出或认领任务，先行讨论架构与技术选型。
3. 贡献文档或 PoC 前，请与团队同步以避免重复劳动。

## 许可协议
项目初期尚未确定最终授权协议，待首次版本发布前由项目维护者确认。
>>>>>>> d6911f80
<|MERGE_RESOLUTION|>--- conflicted
+++ resolved
@@ -1,7 +1,12 @@
-<<<<<<< HEAD
+
 # yet.la 管理平台
 
 一个运行在 Linux 服务器上的轻量级管理后台，用来集中管理 `*.yet.la` 下的二级域名解析和短链接跳转规则。项目默认配合 Cloudflare 进行 DNS 解析，由 Nginx 负责 HTTP 入口。
+
+二级域名及短链接管理平台，目前仓库处于规划阶段。
+
+## 快速导航
+- [项目入门指引](docs/ONBOARDING.md)：了解业务背景、推荐的目录规划以及上手建议。
 
 ## 功能概览
 
@@ -83,23 +88,4 @@
 3. 提交 PR 时请附上修改说明、测试截图或日志。
 
 欢迎在 Issue 中提出需求或建议，让 yet.la 的二级域名和短链接管理更加高效！
-=======
-# yetla
 
-二级域名及短链接管理平台，目前仓库处于规划阶段。
-
-## 快速导航
-- [项目入门指引](docs/ONBOARDING.md)：了解业务背景、推荐的目录规划以及上手建议。
-
-## 当前状态
-- 尚未引入具体的服务端或前端代码。
-- 主要工作集中在梳理业务需求与架构方案，欢迎贡献设计文档。
-
-## 如何参与
-1. 阅读 `docs/ONBOARDING.md`，熟悉项目愿景与后续计划。
-2. 在 Issue 中提出或认领任务，先行讨论架构与技术选型。
-3. 贡献文档或 PoC 前，请与团队同步以避免重复劳动。
-
-## 许可协议
-项目初期尚未确定最终授权协议，待首次版本发布前由项目维护者确认。
->>>>>>> d6911f80
